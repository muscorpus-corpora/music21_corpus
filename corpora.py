# -*- coding: utf-8 -*-
#------------------------------------------------------------------------------
# Name:         corpora.py
# Purpose:      corpus classes
#
# Authors:      Josiah Wolf Oberholtzer
#
# Copyright:    Copyright © 2009-2012, 2014 Michael Scott Cuthbert and the music21
#               Project
# License:      LGPL or BSD, see license.txt
#------------------------------------------------------------------------------


import abc
import os
import pathlib

from music21 import common
# from music21.corpus import virtual
from music21.corpus import work

from music21 import environment
environLocal = environment.Environment(__file__)

from music21.exceptions21 import CorpusException

#------------------------------------------------------------------------------

class Corpus:
    r'''
    Abstract base class of all corpora subclasses.
    '''

    ### CLASS VARIABLES ###

    __metaclass__ = abc.ABCMeta

    ## TODO: this is volitile -- should be elsewhere...
    _acceptableExtensions = ['abc', 'capella', 'midi', 'musicxml', 'musedata',
                             'humdrum', 'romantext', 'noteworthytext', 'noteworthy']
    
    _allExtensions = tuple(common.flattenList([common.findInputExtension(x) 
                                              for x in _acceptableExtensions]))

    _pathsCache = {}

    _directoryInformation = () # a tuple of triples -- see coreCorpus
    
    parseUsingCorpus = True
    ### SPECIAL METHODS ###

    def __repr__(self):
        return '<{0}.{1}>'.format(
            self.__class__.__module__,
            self.__class__.__name__,
            )

    ### PRIVATE METHODS ###

    def _removeNameFromCache(self, name):
        keysToRemove = []
        for key in list(Corpus._pathsCache):
            if str(key[0]) == name:
                keysToRemove.append(key)
                
        for key in keysToRemove:
            del(Corpus._pathsCache[key])

    def _findPaths(self, rootDirectoryPath, fileExtensions):
        '''
        Given a root filePath file path, recursively search all contained paths
        for files in `rootFilePath` matching any of the file extensions in
        `fileExtensions`.

        The `fileExtensions` is a list of file file extensions.

        NB: we've tried optimizing with `fnmatch` but it does not save any
        time.
        '''
        rdp = common.cleanpath(rootDirectoryPath, returnPathlib=True)
        matched = []
        
        for filename in rdp.rglob('*'):
            if filename.name.startswith('__'):
                continue
            if filename.name.startswith('.'):
                continue
            for extension in fileExtensions:
                if filename.suffix.endswith(extension):
                    matched.append(filename)
                    break
        return matched

    def _translateExtensions(
        self,
        fileExtensions=None,
        expandExtensions=True,
        ):
        '''
        Utility to get default extensions, or, optionally, expand extensions to
        all known formats.

        >>> coreCorpus = corpus.corpora.CoreCorpus()
        >>> for extension in coreCorpus._translateExtensions():
        ...     extension
        ...
        '.abc'
        '.capx'
        '.mid'
        '.midi'
        '.xml'
        '.mxl'
        '.mx'
        '.musicxml'
        '.md'
        '.musedata'
        '.zip'
        '.krn'
        '.rntxt'
        '.rntext'
        '.romantext'
        '.rtxt'
        '.nwctxt'
        '.nwc'

        >>> coreCorpus._translateExtensions('.mid', False)
        ['.mid']

        >>> coreCorpus._translateExtensions('.mid', True)
        ['.mid', '.midi']

        '''
        if not common.isListLike(fileExtensions):
            fileExtensions = [fileExtensions]
        if len(fileExtensions) == 1 and fileExtensions[0] is None:
            fileExtensions = Corpus._allExtensions
        elif expandExtensions:
            expandedExtensions = []
            for extension in fileExtensions:
                allInputExtensions = common.findInputExtension(extension)
                if allInputExtensions is None:
                    pass
                else:
                    expandedExtensions += allInputExtensions
            return expandedExtensions
        return fileExtensions

    ### PRIVATE PROPERTIES ###

    @abc.abstractproperty
    def cacheFilePath(self):
        raise NotImplementedError

    ### PUBLIC METHODS ###
    def rebuildMetadataCache(self, useMultiprocessing=True, verbose=True):
        r'''
        Rebuild a named bundle from scratch.

        If a bundle is associated with one of music21's corpuses, delete any
        metadata cache on disk, clear the bundle's contents and reload in all
        files from that associated corpus.

        Return the rebuilt metadata bundle.
        '''
        mdb = self.metadataBundle
        if mdb is None:
            return self 
        if self.cacheFilePath is None:
            return self

        mdb.clear()
        mdb.delete()
        self.cacheMetadata(useMultiprocessing=useMultiprocessing, verbose=True)
        return self.metadataBundle
    
    def cacheMetadata(self, useMultiprocessing=True, verbose=True, timer=None):
        '''
        Cache the metadata for a single corpus.
        '''
        def update(message):
            if verbose is True:
                environLocal.warn(message)
            else:
                environLocal.printDebug(message)
        
        if timer is None:
            timer = common.Timer()
            timer.start()
        
        
        metadataBundle = self.metadataBundle
        paths = self.getPaths()
        
        update('{} metadata cache: starting processing of paths: {}'.format(
                self.name, len(paths)))
        update('cache: filename: {0}'.format(metadataBundle.filePath))

        failingFilePaths = metadataBundle.addFromPaths(
            paths,
            parseUsingCorpus=self.parseUsingCorpus,
            useMultiprocessing=useMultiprocessing,
            verbose=verbose
            )
        
        update('cache: writing time: {0} md items: {1}\n'.format(
            timer, len(metadataBundle)))

        update('cache: filename: {0}'.format(metadataBundle.filePath))
        
        del metadataBundle
        return failingFilePaths



    
    @abc.abstractmethod
    def getPaths(self, fileExtensions=None, expandExtensions=True):
        r'''
        The paths of the files in a given corpus.
        '''
        raise NotImplementedError


    def getWorkList(
        self,
        workName,
        movementNumber=None,
        fileExtensions=None,
        ):
        r'''
        Search the corpus and return a list of filenames of works, always in a
        list.

        If no matches are found, an empty list is returned.

        >>> from music21 import corpus
        >>> coreCorpus = corpus.corpora.CoreCorpus()

        # returns 1 even though there is a '.mus' file, which cannot be read...

        >>> len(coreCorpus.getWorkList('cpebach/h186'))
        1
        >>> len(coreCorpus.getWorkList('cpebach/h186', None, '.xml'))
        1

        >>> len(coreCorpus.getWorkList('schumann_clara/opus17', 3))
        1
        >>> len(coreCorpus.getWorkList('schumann_clara/opus17', 2))
        0

        Make sure that 'verdi' just gets the single Verdi piece and not the
        Monteverdi pieces:

        >>> len(coreCorpus.getWorkList('verdi'))
        1

        '''
        if not common.isListLike(fileExtensions):
            fileExtensions = [fileExtensions]
        paths = self.getPaths(fileExtensions)
        results = []

        workPath = pathlib.PurePath(workName)
        workPosix = workPath.as_posix().lower()
        # find all matches for the work name
        # TODO: this should match by path component, not just
        # substring
        for path in paths:
            if workPosix in path.as_posix().lower():
                results.append(path)

        if results:
            # more than one matched...use more stringent criterion:
            # must have a slash before the name
            previousResults = results
            results = []
            for path in previousResults:
                if '/' + workPosix in path.as_posix().lower():
                    results.append(path)
            if not results:
                results = previousResults
            
        movementResults = []
        if movementNumber is not None and results:
            # store one ore more possible mappings of movement number
            movementStrList = []
            # see if this is a pair
            if common.isIterable(movementNumber):
                movementStrList.append(
                    ''.join(str(x) for x in movementNumber))
                movementStrList.append(
                    '-'.join(str(x) for x in movementNumber))
                movementStrList.append('movement' +
                    '-'.join(str(x) for x in movementNumber))
                movementStrList.append('movement' +
                    '-0'.join(str(x) for x in movementNumber))
            else:
                movementStrList += [
                    '0{0}'.format(movementNumber),
                    str(movementNumber),
                    'movement{0}'.format(movementNumber),
                    ]
            for filePath in sorted(results):
                filename = filePath.name
                if filePath.suffix:
                    filenameWithoutExtension = filePath.stem
                else:
                    filenameWithoutExtension = None
                searchPartialMatch = True
                if filenameWithoutExtension is not None:
                    # look for direct matches first
                    for movementStr in movementStrList:
                        #if movementStr.lower() in filePath.lower():
                        if filenameWithoutExtension.lower() == movementStr.lower():
                            movementResults.append(filePath)
                            searchPartialMatch = False
                # if we have one direct match, all other matches must
                # be direct. this will match multiple files with different
                # file extensions
                if movementResults:
                    continue
                if searchPartialMatch:
                    for movementStr in movementStrList:
                        if filename.startswith(movementStr.lower()):
                            movementResults.append(filePath)
            if not movementResults:
                pass
        else:
            movementResults = results
        return sorted(set(movementResults))

    def search(self,
               query,
               field=None,
               fileExtensions=None,
               **kwargs):
        r'''
        Search this corpus for metadata entries, returning a metadataBundle

        >>> corpus.corpora.CoreCorpus().search('3/4')
        <music21.metadata.bundles.MetadataBundle {1875 entries}>

        >>> corpus.corpora.CoreCorpus().search(
        ...      'bach',
        ...      field='composer',
        ...      )
        <music21.metadata.bundles.MetadataBundle {25 entries}>

        >>> predicate = lambda noteCount: noteCount < 20
        >>> corpus.corpora.CoreCorpus().search(
        ...     predicate,
        ...     field='noteCount',
        ...     )
        <music21.metadata.bundles.MetadataBundle {134 entries}>

        '''
        return self.metadataBundle.search(
            query,
            field=field,
            fileExtensions=fileExtensions,
            **kwargs
            )

    ### PUBLIC PROPERTIES ###

    @property
    def directoryInformation(self):
        '''
        Returns a tuple of DirectoryInformation objects for a
        each directory in self._directoryInformation.

        >>> core = corpus.corpora.CoreCorpus()
        >>> diBrief = core.directoryInformation[0:5]
        >>> diBrief
        (<music21.corpus.work.DirectoryInformation airdsAirs>,
         <music21.corpus.work.DirectoryInformation bach>,
         <music21.corpus.work.DirectoryInformation beethoven>,
         <music21.corpus.work.DirectoryInformation chopin>,
         <music21.corpus.work.DirectoryInformation ciconia>)
        >>> diBrief[4].directoryTitle
        'Johannes Ciconia'
        '''
        dirInfo = []
        for infoTriple in self._directoryInformation:
            dirInfo.append(work.DirectoryInformation(*infoTriple, corpusObject=self))
        return tuple(dirInfo)


    @abc.abstractproperty
    def name(self):
        r'''
        The name of a given corpus.
        '''
        raise NotImplementedError

    @property
    def metadataBundle(self):
        r'''
        The metadata bundle for a corpus:

        >>> from music21 import corpus
        >>> corpus.corpora.CoreCorpus().metadataBundle
        <music21.metadata.bundles.MetadataBundle 'core': {150... entries}>

        As a technical aside, the metadata bundle for a corpus is actually
        stored in corpus.manager, in order to cache most effectively over
        multiple calls. There might be good reasons to eventually move them
        to each Corpus object, so long as its cached across instances of the
        class.
        '''
        from music21.corpus import manager
        mdb = manager.getMetadataBundleByCorpus(self)
        mdb.corpus = self
        return mdb

    def all(self):
        '''
        This is a synonym for the metadataBundle property, but easier to understand
        what it does.
        
        >>> from music21 import corpus
        >>> corpus.corpora.CoreCorpus().all()
        <music21.metadata.bundles.MetadataBundle 'core': {150... entries}>
        '''
        return self.metadataBundle


    def getComposer(
        self,
        composerName,
        fileExtensions=None,
        ):
        '''
        Return all filenames in the corpus that match a composer's or a
        collection's name. An `fileExtensions`, if provided, defines which
        extensions are returned. An `fileExtensions` of None (default) returns
        all extensions.

        Note that xml and mxl are treated equivalently.

        >>> from music21 import corpus
        >>> coreCorpus = corpus.corpora.CoreCorpus()
        >>> a = coreCorpus.getComposer('bach')
        >>> len(a) > 100
        True

        >>> a = coreCorpus.getComposer('bach', 'krn')
        >>> len(a) < 10
        True

        >>> a = coreCorpus.getComposer('bach', 'xml')
        >>> len(a) > 10
        True
        '''
        paths = self.getPaths(fileExtensions)
        results = []
        for path in paths:
            # iterate through path components; cannot match entire string
            # composer name may be at any level
            stubs = path.parts
            for stub in stubs:
                # need to remove extension if found
                if composerName.lower() == stub.lower():
                    results.append(path)
                    break
                # get all but the last dot group
                # this is done for file names that function like composer names
                elif '.' in stub:
                    newStub = '.'.join(stub.split('.')[:-1]).lower()
                    if newStub == composerName.lower():
                        results.append(path)
                        break
        results.sort()
        return results

    def getWorkReferences(self):
        '''
        Return a data dictionary for all works in this corpus
        Returns a list of corpus.work.DirectoryInformation objects, one
        for each directory. A 'works' dictionary for each composer
        provides references to dictionaries for all associated works.

        This is used in the generation of corpus documentation

        >>> workRefs = corpus.corpora.CoreCorpus().getWorkReferences()
        >>> workRefs[1:3]
        [<music21.corpus.work.DirectoryInformation bach>,
         <music21.corpus.work.DirectoryInformation beethoven>]
                 '''
        results = [di for di in self.directoryInformation]

        return results

#------------------------------------------------------------------------------


class CoreCorpus(Corpus):
    r'''
    A model of the *core* corpus.

    >>> coreCorpus = corpus.corpora.CoreCorpus()

    '''

    ### CLASS VARIABLES ###

    _directoryInformation = ( # filepath, composer/collection name, isComposer
        ('airdsAirs', 'Aird\'s Airs', False),
        ('bach', 'Johann Sebastian Bach', True),
        ('beethoven', 'Ludwig van Beethoven', True),
        ('chopin', 'Frederic Chopin', True),
        ('ciconia', 'Johannes Ciconia', True),
        ('corelli', 'Arcangelo Corelli', True),
        ('cpebach', 'C.P.E. Bach', True),
        ('demos', 'Demonstration Files', False),
        ('essenFolksong', 'Essen Folksong Collection', False),
        ('handel', 'George Frideric Handel', True),
        ('haydn', 'Joseph Haydn', True),
        ('josquin', 'Josquin des Prez', True),
        ('leadSheet', 'Leadsheet demos', False),
        ('luca', 'D. Luca', False),
        ('miscFolk', "Miscellaneous Folk", False),
        ('monteverdi', "Claudio Monteverdi", True),
        ('mozart', 'Wolfgang Amadeus Mozart', True),
        ('oneills1850', 'Oneill\'s 1850 Collection', False),
        ('palestrina', 'Giovanni Palestrina', True),
        ('ryansMammoth', 'Ryan\'s Mammoth Collection', False),
        ('schoenberg', 'Arnold Schoenberg', True),
        ('schumann', 'Robert Schumann', True),
        ('schumann_clara', 'Clara Schumann', True),
        ('theoryExercises', 'Theory Exercises', False),
        ('trecento', 'Fourteenth-Century Italian Music', False),
        ('verdi', 'Giuseppe Verdi', True),
        ('weber', 'Carl Maria von Weber', True),
        )

    _noCorpus = False

    name = 'core'

    ### PRIVATE PROPERTIES ###


    @property
    def cacheFilePath(self):
<<<<<<< HEAD
        filePath = os.sep.join([str(common.getMetadataCacheFilePath()), 'core.p'])
=======
        filePath = common.getMetadataCacheFilePath() / 'core.json'
>>>>>>> a06f4755
        return filePath

        
    ### PUBLIC METHODS ###

    def getComposerDirectoryPath(self, composerName):
        '''
        To be DEPRECATED

        Given the name of a composer, get the path to the top-level directory
        of that composer:

        >>> import os
        >>> from music21 import corpus
        >>> coreCorpus = corpus.corpora.CoreCorpus()
        >>> a = coreCorpus.getComposerDirectoryPath('ciconia')
        >>> a.name
        'ciconia'
        >>> a.parent.name
        'corpus'

        >>> a = coreCorpus.getComposerDirectoryPath('bach')
        >>> a.name
        'bach'
        >>> a.parent.name
        'corpus'

        >>> a = coreCorpus.getComposerDirectoryPath('handel')
        >>> a.name
        'handel'
        >>> a.parent.name
        'corpus'

        '''
        composerName = composerName.lower()
        match = None
        for moduleName in common.getCorpusFilePath().iterdir():
            if composerName not in str(moduleName).lower():
                continue
            if str(moduleName).lower().endswith(composerName):
                match = moduleName
                break
        return match


    def getPaths(
        self,
        fileExtensions=None,
        expandExtensions=True,
        ):
        '''
        Get all paths in the core corpus that match a known extension, or an
        extenion provided by an argument.

        If `expandExtensions` is True, a format for an extension, and related
        extensions, will replaced by all known input extensions.

        This is convenient when an input format might match for multiple
        extensions.

        >>> from music21 import corpus
        >>> coreCorpus = corpus.corpora.CoreCorpus()
        >>> corpusFilePaths = coreCorpus.getPaths()
        >>> 3000 < len(corpusFilePaths) < 4000
        True

        >>> kernFilePaths = coreCorpus.getPaths('krn')
        >>> len(kernFilePaths) >= 500
        True

        >>> abcFilePaths = coreCorpus.getPaths('abc')
        >>> len(abcFilePaths) >= 100
        True

        '''
        fileExtensions = self._translateExtensions(
            fileExtensions=fileExtensions,
            expandExtensions=expandExtensions,
            )
        cacheKey = ('core', tuple(fileExtensions))
        # not cached, fetch and reset
        if cacheKey not in Corpus._pathsCache:
            basePath = common.getCorpusFilePath()
            Corpus._pathsCache[cacheKey] = self._findPaths(
                basePath,
                fileExtensions,
                )
        return Corpus._pathsCache[cacheKey]

    ### PUBLIC PROPERTIES ###

    @property
    def manualCoreCorpusPath(self):
        r'''
        Set music21's core corpus to a directory, and save that information in
        the user settings.

        This is specifically for use with "no corpus" music21 packages, where
        the core corpus was not included with the rest of the package
        functionality, and had to be installed separately.

        Set it to a directory:

        >>> coreCorpus = corpus.corpora.CoreCorpus()
        >>> #_DOCS_SHOW coreCorpus.manualCoreCorpusPath = '~/Desktop'

        Unset it:

        >>> #_DOCS_SHOW coreCorpus.manualCoreCorpusPath = None
        >>> #_DOCS_SHOW coreCorpus.manualCoreCorpusPath is None
        >>> True #_DOCS_HIDE
        True

        '''
        userSettings = environment.UserSettings()
        if 'manualCoreCorpusPath' in userSettings.keys():
            return userSettings['manualCoreCorpusPath']
        return None

    @manualCoreCorpusPath.setter
    def manualCoreCorpusPath(self, expr): # pragma: no cover
        userSettings = environment.UserSettings()
        if expr is not None:
            path = common.cleanpath(expr)
            if not os.path.isdir(path) or not os.path.exists(path):
                raise CorpusException("path needs to be a path to an existing directory")
            userSettings['manualCoreCorpusPath'] = path
        else:
            userSettings['manualCoreCorpusPath'] = None
        environment.Environment().write()

    @property
    def noCorpus(self):
        '''
        Return True or False if this is a `corpus` or `noCoprus` distribution.

        >>> from music21 import corpus
        >>> corpus.corpora.CoreCorpus().noCorpus
        False

        '''
        if CoreCorpus._noCorpus is None:
            # assume that there will always be a 'bach' dir
            if self.getComposerDirectoryPath('bach') is None:
                CoreCorpus._noCorpus = True
            else:
                CoreCorpus._noCorpus = False

        return CoreCorpus._noCorpus


#------------------------------------------------------------------------------


class LocalCorpus(Corpus):
    r'''
    A model of a *local* corpus.

    >>> localCorpus = corpus.corpora.LocalCorpus()

    The default local corpus is unnamed (or called "local" or None), but an arbitrary number of
    independent, named local corpora can be defined and persisted:

    >>> namedLocalCorpus = corpus.corpora.LocalCorpus('funk')

    Illegal local corpus name ('core' or 'virtual')

    >>> corpus.corpora.LocalCorpus('core')
    Traceback (most recent call last):
    music21.exceptions21.CorpusException: The name 'core' is reserved.
    '''

    ### CLASS VARIABLES ###

    _temporaryLocalPaths = {}

    parseUsingCorpus = False
    ### INITIALIZER ###

    def __init__(self, name=None):
        if not isinstance(name, (str, type(None))):
            raise CorpusException("Name must be a string or None")
        if name is not None and not name:
            raise CorpusException("Name cannot be blank")
        if name == 'local':
            self._name = None
        elif name in ('core', 'virtual'):
            raise CorpusException("The name '{}' is reserved.".format(name))
        else:
            self._name = name
            
    ### SPECIAL METHODS ###

    def __repr__(self):
        if self.name is None:
            return '<{0}.{1}>'.format(
                self.__class__.__module__,
                self.__class__.__name__,
                )
        return '<{0}.{1}: {2!r}>'.format(
            self.__class__.__module__,
            self.__class__.__name__,
            self.name
            )

    ### PRIVATE METHODS ###

    def _getSettings(self):
        userSettings = environment.UserSettings()
        if self.name == 'local':
            return userSettings['localCorpusSettings']
        return userSettings['localCorporaSettings'].get(self.name, None)

    ### PRIVATE PROPERTIES ###

    @property
    def cacheFilePath(self):
        '''
        Get the path to the file path that stores the .json file.
        
        returns a pathlib.Path
        '''
        localCorpusSettings = self._getSettings()
        if localCorpusSettings is not None and localCorpusSettings.cacheFilePath is not None:
            return localCorpusSettings.cacheFilePath
        
<<<<<<< HEAD
        filePath = os.path.join(
            str(environLocal.getRootTempDir()),
            'local-' + self.name + '.p',
            )
=======
        localName = self.name
        if localName == 'local':
            localName = ''
        else:
            localName = '-' + self.name
        filePath =  environLocal.getRootTempDir() / ('local' + localName + '.json')
>>>>>>> a06f4755
        return filePath

    @cacheFilePath.setter
    def cacheFilePath(self, value):
        '''
        Set the path to the file path that stores the .json file.
        '''
        if not self.existsInSettings:
            raise CorpusException('Save this corpus before changing the cacheFilePath')
        localCorpusSettings = self._getSettings()
        localCorpusSettings.cacheFilePath = common.cleanpath(value, returnPathlib=True)
        en = environment.Environment()

        if self.name == 'local':
            en['localCorpusSettings'] = localCorpusSettings
        else:
            en['localCorporaSettings'][self.name] = localCorpusSettings

        en.write()

    ### PUBLIC METHODS ###

    def addPath(self, directoryPath):
        r'''
        Add a directory path to a local corpus:

        >>> localCorpus = corpus.corpora.LocalCorpus('a new corpus')
        >>> localCorpus.addPath('~/Desktop')

        Paths added in this way will not be persisted from session to session
        unless explicitly saved by a call to ``LocalCorpus.save()``.
        '''
        from music21 import corpus
        if not isinstance(directoryPath, str):
            raise corpus.CorpusException(
                'an invalid file path has been provided: {0!r}'.format(
                    directoryPath))
        
        directoryPath = common.cleanpath(directoryPath)
        if (not os.path.exists(directoryPath) or
                not os.path.isdir(directoryPath)):
            raise corpus.CorpusException(
                'an invalid file path has been provided: {0!r}'.format(
                    directoryPath))
        if self.name not in LocalCorpus._temporaryLocalPaths:
            LocalCorpus._temporaryLocalPaths[self.name] = set()
            
        LocalCorpus._temporaryLocalPaths[self.name].add(directoryPath)
        self._removeNameFromCache(self.name)

    def delete(self):
        r'''
        Delete a non-default local corpus from the user settings.
        '''
        if self.name is None or self.name in ('core', 'virtual', 'local'):
            raise CorpusException('Cannot delete this corpus')
        elif not self.existsInSettings:
            return
        
        if os.path.exists(self.metadataBundle.filePath):
            os.remove(self.metadataBundle.filePath)
        
        userSettings = environment.UserSettings()
        del(userSettings['localCorporaSettings'][self.name])
        environment.Environment().write()
        
        

    def getPaths(
        self,
        fileExtensions=None,
        expandExtensions=True,
        ):
        '''
        Access files in additional directories supplied by the user and defined
        in environment settings in the 'localCorpusSettings' list.

        If additional paths are added on a per-session basis with the
        :func:`~music21.corpus.addPath` function, these paths are also returned
        with this method.
        '''
        fileExtensions = self._translateExtensions(
            fileExtensions=fileExtensions,
            expandExtensions=expandExtensions,
            )
        cacheKey = (self.name, tuple(fileExtensions))
        # not cached, fetch and reset
        #if cacheKey not in Corpus._pathsCache:
            # check paths before trying to search
        validPaths = []
        for directoryPath in self.directoryPaths:
            if not directoryPath.is_dir():
                environLocal.warn(
                    'invalid path set as localCorpusSetting: {0}'.format(
                        directoryPath))
            else:
                validPaths.append(directoryPath)
        # append successive matches into one list
        matches = []
        for directoryPath in validPaths:
            matches += self._findPaths(directoryPath, fileExtensions)
        Corpus._pathsCache[cacheKey] = matches

        return Corpus._pathsCache[cacheKey]

    def removePath(self, directoryPath):
        r'''
        Remove a directory path from a local corpus.

        If that path is included in the list of persisted paths for the given
        corpus, it will be removed permanently.
        '''
        temporaryPaths = LocalCorpus._temporaryLocalPaths.get(
            self.name, [])
        directoryPath = common.cleanpath(directoryPath)
        if directoryPath in temporaryPaths:
            temporaryPaths.remove(directoryPath)
        if self.existsInSettings:
            settings = self._getSettings()
            if settings is not None and directoryPath in settings:
                settings.remove(directoryPath)
            self.save()
        self._removeNameFromCache(self.name)

    def save(self):
        r'''
        Save the current list of directory paths in use by a given corpus in
        the user settings.  And reindex.
        '''
        userSettings = environment.UserSettings()
        lcs = environment.LocalCorpusSettings(self.directoryPaths)
        if self.name != 'local':
            lcs.name = self.name
        lcs.cacheFilePath = self.cacheFilePath
            
        if self.name == 'local':
            userSettings['localCorpusSettings'] = lcs
        else:
            userSettings['localCorporaSettings'][self.name] = lcs
        environment.Environment().write()
        self.cacheMetadata()
        

    ### PUBLIC PROPERTIES ###

    @property
    def directoryPaths(self):
        r'''
        The directory paths in use by a given local corpus.
        '''
        candidatePaths = []
        if self.existsInSettings:
            settings = self._getSettings()
            candidatePaths = list(settings)
        temporaryPaths = LocalCorpus._temporaryLocalPaths.get(
            self.name, [])
        allPaths = tuple(sorted(set(candidatePaths).union(temporaryPaths)))
        return tuple([pathlib.Path(p) for p in allPaths])

    @property
    def existsInSettings(self):
        r'''
        True if this local corpus has a corresponding entry in music21's user
        settings, otherwise false.
        '''
        if self.name == 'local':
            return True
        userSettings = environment.UserSettings()
        return self.name in userSettings['localCorporaSettings']

    @property
    def name(self):
        r'''
        The name of a given local corpus.  Either 'local' for the unnamed corpus
        or a name for a named corpus

        >>> from music21 import corpus
        >>> corpus.corpora.LocalCorpus().name
        'local'

        >>> corpus.corpora.LocalCorpus('funkCorpus').name
        'funkCorpus'

        '''
        if self._name is None:
            return 'local'
        return self._name


#------------------------------------------------------------------------------


# class VirtualCorpus(Corpus):
#     r'''
#     A model of the *virtual* corpus. that stays online...
# 
#     >>> virtualCorpus = corpus.corpora.VirtualCorpus()
# 
#     '''
# 
#     ### CLASS VARIABLES ###
# 
#     _virtualWorks = []
#
#     name = 'virtual'
# 
#     corpusName = None
#     for corpusName in dir(virtual):
#         className = getattr(virtual, corpusName)
#         if callable(className):
#             obj = className()
#             if isinstance(obj, virtual.VirtualWork): # @UndefinedVariable
#                 if obj.corpusPath is not None:
#                     _virtualWorks.append(obj)
#     del corpusName
#     del className
#     del obj
#     ### PRIVATE PROPERTIES ###
# 
#     @property
#     def cacheFilePath(self):
#         filePath = common.getMetadataCacheFilePath() / 'virtual.json'
#         return filePath
# 
#     ### PUBLIC METHODS ###
# 
#     def getPaths(
#         self,
#         fileExtensions=None,
#         expandExtensions=True,
#         ):
#         '''
#         Get all paths in the virtual corpus that match a known extension.
# 
#         An extension of None will return all known extensions.
# 
#         >>> len(corpus.corpora.VirtualCorpus().getPaths()) > 6
#         True
# 
#         '''
#         fileExtensions = self._translateExtensions(
#             fileExtensions=fileExtensions,
#             expandExtensions=expandExtensions,
#             )
#         paths = []
#         for obj in self._virtualWorks:
#             if obj.corpusPath is not None:
#                 for fileExtension in fileExtensions:
#                     results = obj.getUrlByExt(fileExtension)
#                     for result in results:
#                         if result not in paths:
#                             paths.append(result)
#         return paths
# 
#     def getWorkList(
#         self,
#         workName,
#         movementNumber=None,
#         fileExtensions=None,
#         ):
#         '''
#         Given a work name, search all virtual works and return a list of URLs
#         for any matches.
# 
#         >>> virtualCorpus = corpus.corpora.VirtualCorpus()
#         >>> virtualCorpus.getWorkList('bach/bwv1007/prelude')
#         ['http://kern.ccarh.org/cgi-bin/ksdata?l=cc/bach/cello&file=bwv1007-01.krn&f=xml']
# 
#         >>> virtualCorpus.getWorkList('junk')
#         []
# 
#         '''
#         if not common.isListLike(fileExtensions):
#             fileExtensions = [fileExtensions]
#         for obj in VirtualCorpus._virtualWorks:
#             if obj.corpusPath is not None and workName.lower() in obj.corpusPath.lower():
#                 return obj.getUrlByExt(fileExtensions)
#         return []
# 
# 



__all__ = (
    'Corpus',
    'CoreCorpus',
    'LocalCorpus',
    # 'VirtualCorpus',
    )

_DOC_ORDER = (
    Corpus,
    CoreCorpus,
    LocalCorpus,
    # VirtualCorpus,
    )

if __name__ == "__main__":
    import music21
    music21.mainTest()<|MERGE_RESOLUTION|>--- conflicted
+++ resolved
@@ -543,11 +543,7 @@
 
     @property
     def cacheFilePath(self):
-<<<<<<< HEAD
-        filePath = os.sep.join([str(common.getMetadataCacheFilePath()), 'core.p'])
-=======
-        filePath = common.getMetadataCacheFilePath() / 'core.json'
->>>>>>> a06f4755
+        filePath = common.getMetadataCacheFilePath() / 'core.p'
         return filePath
 
         
@@ -774,19 +770,12 @@
         if localCorpusSettings is not None and localCorpusSettings.cacheFilePath is not None:
             return localCorpusSettings.cacheFilePath
         
-<<<<<<< HEAD
-        filePath = os.path.join(
-            str(environLocal.getRootTempDir()),
-            'local-' + self.name + '.p',
-            )
-=======
         localName = self.name
         if localName == 'local':
             localName = ''
         else:
             localName = '-' + self.name
-        filePath =  environLocal.getRootTempDir() / ('local' + localName + '.json')
->>>>>>> a06f4755
+        filePath =  environLocal.getRootTempDir() / ('local' + localName + '.p')
         return filePath
 
     @cacheFilePath.setter
